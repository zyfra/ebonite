--- conflicted
+++ resolved
@@ -121,16 +121,12 @@
 
 def test_python_builder_flask_distr_runnable(tmpdir, python_builder: PythonBuilder, pandas_data):
     args, env = _prepare_distribution(tmpdir, python_builder)
-<<<<<<< HEAD
-    env['EBONITE_RUN_FLASK'] = 'true'  # default 'false' is needed for uwsgi, which we don't have here
-=======
 
     from setup import setup_args
     _check_requirements(tmpdir, {*setup_args['install_requires'],
                                  'flasgger==0.9.3',  # server reqs
                                  'pandas==0.25.1', 'scikit-learn==0.21.3', 'numpy==1.17.3'})  # model reqs
 
->>>>>>> 9be30f63
     # TODO make ModelLoader.load cwd-independent
     server = subprocess.Popen(args, env=env, cwd=tmpdir)
     with pytest.raises(subprocess.TimeoutExpired):
