import time

import pytest

from ebonite.client import Ebonite
<<<<<<< HEAD
from ebonite.core.errors import (EnvironmentWithInstancesError, ExistingModelError, ImageWithInstancesError,
                                 ProjectWithTasksError, TaskWithFKError)
from ebonite.core.objects.core import Image, Model, Pipeline, Task
from tests.build.builder.test_docker import has_docker
from tests.build.conftest import check_ebonite_port_free, train_model
from tests.core.objects.conftest import BuildableMock


def test_delete_project__ok(ebnt: Ebonite):
    project = ebnt.meta_repo.get_or_create_project('Project')

    assert ebnt.meta_repo.get_or_create_project('Project') is not None
    ebnt.delete_project(project)

    assert ebnt.meta_repo.get_project_by_name('Project') is None


def test_delete_project_cascade__ok(ebnt: Ebonite):
    task = ebnt.get_or_create_task('Project', 'Task')
    project = ebnt.meta_repo.get_project_by_name('Project')

    assert ebnt.meta_repo.get_task_by_id(task.id) is not None
    assert ebnt.meta_repo.get_project_by_id(project.id) is not None
    ebnt.delete_project(project, cascade=True)

    assert ebnt.meta_repo.get_project_by_name('Project') is None
    assert ebnt.meta_repo.get_task_by_id(task.id) is None


def test_delete_project_cascade_project_with_tasks(ebnt: Ebonite):
    ebnt.get_or_create_task('Project', 'Task')
    project = ebnt.meta_repo.get_project_by_name('Project')

    assert ebnt.meta_repo.get_project_by_id(project.id) is not None

    with pytest.raises(ProjectWithTasksError):
        ebnt.delete_project(project)
=======
from ebonite.core.errors import ExistingModelError
from ebonite.core.objects.core import Image, Model
from tests.build.builder.test_docker import has_docker
from tests.build.conftest import check_ebonite_port_free
from tests.client.conftest import MockEnvironmentParams
>>>>>>> 4a6399ae


def test_get_or_create_task(ebnt: Ebonite):
    task = ebnt.get_or_create_task("Project", "Task")
    project = ebnt.meta_repo.get_project_by_name('Project')
    assert task.name == "Task"
    assert task.project.name == "Project"
    assert task.id in project.tasks


def test_get_or_create_task_exists(ebnt: Ebonite):
    task = ebnt.get_or_create_task("Project", "Task")

    task2 = ebnt.get_or_create_task("Project", "Task")

    assert task == task2


<<<<<<< HEAD
def test_delete_task_ok(ebnt: Ebonite):
    task = ebnt.get_or_create_task('Project', 'Task')

    assert ebnt.meta_repo.get_task_by_id(task.id) is not None
    ebnt.delete_task(task)

    assert ebnt.meta_repo.get_task_by_id(task.id) is None


def test_a(pipeline: Pipeline):
    pipeline.id


def test_delete_task_cascade_ok(ebnt: Ebonite, model: Model, image: Image, pipeline: Pipeline):
    task = ebnt.get_or_create_task('Project', 'Task')
    model = ebnt.push_model(model, task)
    task.add_pipeline(pipeline)
    task.add_image(image)
    task = ebnt.meta_repo.get_task_by_id(task.id)

    assert ebnt.meta_repo.get_task_by_id(task.id) is not None
    assert ebnt.meta_repo.get_model_by_id(model.id) is not None
    assert ebnt.meta_repo.get_pipeline_by_id(pipeline.id) is not None
    assert ebnt.meta_repo.get_image_by_id(image.id) is not None
    ebnt.delete_task(task, cascade=True)

    assert ebnt.meta_repo.get_task_by_id(task.id) is None
    assert ebnt.meta_repo.get_model_by_id(model.id) is None
    assert ebnt.meta_repo.get_pipeline_by_id(pipeline.id) is None
    assert ebnt.meta_repo.get_image_by_id(image.id) is None


def test_delete_task_with_models(ebnt: Ebonite, model: Model):
    task = ebnt.get_or_create_task('Project', 'Task')
    model = ebnt.push_model(model, task)

    assert ebnt.meta_repo.get_task_by_id(task.id) is not None
    assert ebnt.meta_repo.get_model_by_id(model.id) is not None

    with pytest.raises(TaskWithFKError):
        ebnt.delete_task(task)


def test_get_model(ebnt: Ebonite):
=======
def test_create_model(ebnt: Ebonite, regression_and_data):
    reg, data = regression_and_data

    model = ebnt.create_model('test model', reg, data)
    assert isinstance(model, Model)
    assert ebnt.get_model(model.name, model.task) == model


def test_get_model(ebnt: Ebonite, regression_and_data):
>>>>>>> 4a6399ae
    task = ebnt.get_or_create_task("Project", "Task")
    reg, data = regression_and_data
    model = task.create_and_push_model(reg, data, 'mymodel')

    assert ebnt.get_model(project='Project', task='Task', model_name='mymodel') == model


def test_push_model(ebnt: Ebonite, model: Model):
    task = ebnt.get_or_create_task("Project", "Task1")
    model.task_id = task.id  # For test purpose
    pushed_model = ebnt.push_model(model)

    assert model.name == pushed_model.name
    assert task.id == pushed_model.task_id


def test_push_model_task_argument(ebnt: Ebonite, model: Model):
    task = ebnt.get_or_create_task("Project", "Task1")
    pushed_model = ebnt.push_model(model, task)

    assert model.name == pushed_model.name
    assert task.id == pushed_model.task_id


def test_push_model_with_task_and_task_argument(ebnt: Ebonite, model: Model):
    task = ebnt.get_or_create_task("Project", "Task1")

    model.task_id = task.id  # For test purpose
    pushed_model = ebnt.push_model(model, task)

    assert model.name == pushed_model.name
    assert task.id == pushed_model.task_id


def test_push_model_with_task_and_different_task_as_argument(ebnt: Ebonite, model: Model):
    task = ebnt.get_or_create_task("Project", "Task1")

    task2 = ebnt.get_or_create_task("Project", "Task2")
    model.task = task2  # For test purpose

    with pytest.raises(ValueError):
        ebnt.push_model(model, task)


def test_push_model_with_task_and_task_argument_with_different_project(ebnt: Ebonite, model: Model):
    task = ebnt.get_or_create_task("Project", "Task1")

    task2 = ebnt.get_or_create_task("Project2", "Task1")
    model.task = task2  # For test purpose

    with pytest.raises(ValueError):
        ebnt.push_model(model, task)


def test_push_model_exists(ebnt: Ebonite, model: Model):
    task = ebnt.get_or_create_task("Project", "Task1")

    pushed_model = ebnt.push_model(model, task)
    assert pushed_model.id is not None

    pushed_model.name = "Model2"
    pushed_model._id = None
    pushed_model2 = ebnt.push_model(pushed_model)

    assert "Model2" == pushed_model2.name


def test_push_model_same_model(ebnt: Ebonite, model: Model):
    task = ebnt.get_or_create_task("Project", "Task1")
    model = ebnt.push_model(model, task)

    with pytest.raises(ExistingModelError):
        ebnt.push_model(model, task)


def test_push_model_with_same_name(ebnt: Ebonite, model: Model):
    task = ebnt.get_or_create_task("Project", "Task1")
    model = ebnt.push_model(model, task)

    model._id = None
    with pytest.raises(ExistingModelError):
        ebnt.push_model(model, task)


def test_push_model_project_contains_two_tasks(ebnt: Ebonite, model: Model):
    task1 = ebnt.get_or_create_task("Project", "Task1")
    ebnt.get_or_create_task("Project", "Task2")

    pushed_model = ebnt.push_model(model, task1)

    task = ebnt.meta_repo.get_task_by_id(pushed_model.task_id)
    project = ebnt.meta_repo.get_project_by_id(task.project_id)
    task1 = ebnt.get_or_create_task("Project", "Task1")
    assert project.tasks.get(task.id) == task1


<<<<<<< HEAD
def delete_model_ok(ebnt: Ebonite):
    task = ebnt.get_or_create_task('Project', 'Task')
    model = Model(name='Model', task_id=task.id)
    model = ebnt.meta_repo.create_model(model)

    assert ebnt.meta_repo.get_task_by_id(task.id) is not None
    assert ebnt.meta_repo.get_model_by_id(model.id) is not None
    ebnt.delete_model(model)

    assert ebnt.meta_repo.get_model_by_id(model.id) is None


def delete_pipeline_ok(ebnt: Ebonite, task_b: Task, pipeline: Pipeline):
    task_b.add_pipeline(pipeline)

    assert ebnt.meta_repo.get_task_by_id(task_b.id) is not None
    assert ebnt.meta_repo.get_pipeline_by_id(pipeline.id) is not None
    ebnt.delete_pipeline(pipeline)

    assert ebnt.meta_repo.get_pipeline_by_id(pipeline.id) is None


def delete_image_ok(ebnt: Ebonite, model: Model):
    task = ebnt.get_or_create_task('Project', 'Task')
    model = ebnt.push_model(model, task)
    image = Image(task_id=task.id, name='Image', source=BuildableMock())
    image = ebnt.meta_repo.create_image(image)

    assert ebnt.meta_repo.get_task_by_id(task.id) is not None
    assert ebnt.meta_repo.get_model_by_id(model.id) is not None
    assert ebnt.meta_repo.get_image_by_id(image.id) is not None
    ebnt.delete_image(image)

    assert ebnt.meta_repo.get_image_by_id(image.id) is None
=======
def test_delete_image__no_repo_ok(ebnt: Ebonite, image_to_delete: Image):
    assert ebnt.meta_repo.get_image_by_id(image_to_delete.id) is not None
    env = ebnt.get_default_environment()
    env.params = MockEnvironmentParams()
    assert ebnt.delete_image(image_to_delete, env, True)


def test_delete_image__with_repo_ok(ebnt: Ebonite, image_to_delete: Image):
    assert ebnt.meta_repo.get_image_by_id(image_to_delete.id) is not None
    env = ebnt.get_default_environment()
    env.params = MockEnvironmentParams()
    ebnt.delete_image(image_to_delete, env, False)
    assert ebnt.meta_repo.get_image_by_id(image_to_delete.id) is None
>>>>>>> 4a6399ae


@pytest.mark.docker
@pytest.mark.skipif(not has_docker(), reason='no docker installed')
def test_build_and_run_instance(ebnt: Ebonite, regression_and_data, container_name):
    reg, data = regression_and_data

    check_ebonite_port_free()

    model = ebnt.create_model('test model', reg, data)

    instance = ebnt.build_and_run_instance(container_name, model)
    time.sleep(.1)

    assert ebnt.get_environment(instance.environment.name) == instance.environment
    assert ebnt.get_image(instance.image.name, instance.image.task) == instance.image
    assert ebnt.get_instance(instance.name, instance.image, instance.environment) == instance
    assert instance.is_running()

    with pytest.raises(ImageWithInstancesError):
        ebnt.delete_image(instance.image)

    with pytest.raises(EnvironmentWithInstancesError):
        ebnt.delete_environment(instance.environment)

    ebnt.stop_instance(instance)
    time.sleep(.1)

    assert not instance.is_running()<|MERGE_RESOLUTION|>--- conflicted
+++ resolved
@@ -3,12 +3,12 @@
 import pytest
 
 from ebonite.client import Ebonite
-<<<<<<< HEAD
 from ebonite.core.errors import (EnvironmentWithInstancesError, ExistingModelError, ImageWithInstancesError,
                                  ProjectWithTasksError, TaskWithFKError)
 from ebonite.core.objects.core import Image, Model, Pipeline, Task
 from tests.build.builder.test_docker import has_docker
-from tests.build.conftest import check_ebonite_port_free, train_model
+from tests.build.conftest import check_ebonite_port_free
+from tests.client.conftest import MockEnvironmentParams
 from tests.core.objects.conftest import BuildableMock
 
 
@@ -41,13 +41,6 @@
 
     with pytest.raises(ProjectWithTasksError):
         ebnt.delete_project(project)
-=======
-from ebonite.core.errors import ExistingModelError
-from ebonite.core.objects.core import Image, Model
-from tests.build.builder.test_docker import has_docker
-from tests.build.conftest import check_ebonite_port_free
-from tests.client.conftest import MockEnvironmentParams
->>>>>>> 4a6399ae
 
 
 def test_get_or_create_task(ebnt: Ebonite):
@@ -66,7 +59,6 @@
     assert task == task2
 
 
-<<<<<<< HEAD
 def test_delete_task_ok(ebnt: Ebonite):
     task = ebnt.get_or_create_task('Project', 'Task')
 
@@ -110,8 +102,6 @@
         ebnt.delete_task(task)
 
 
-def test_get_model(ebnt: Ebonite):
-=======
 def test_create_model(ebnt: Ebonite, regression_and_data):
     reg, data = regression_and_data
 
@@ -121,7 +111,6 @@
 
 
 def test_get_model(ebnt: Ebonite, regression_and_data):
->>>>>>> 4a6399ae
     task = ebnt.get_or_create_task("Project", "Task")
     reg, data = regression_and_data
     model = task.create_and_push_model(reg, data, 'mymodel')
@@ -218,7 +207,6 @@
     assert project.tasks.get(task.id) == task1
 
 
-<<<<<<< HEAD
 def delete_model_ok(ebnt: Ebonite):
     task = ebnt.get_or_create_task('Project', 'Task')
     model = Model(name='Model', task_id=task.id)
@@ -253,7 +241,8 @@
     ebnt.delete_image(image)
 
     assert ebnt.meta_repo.get_image_by_id(image.id) is None
-=======
+
+
 def test_delete_image__no_repo_ok(ebnt: Ebonite, image_to_delete: Image):
     assert ebnt.meta_repo.get_image_by_id(image_to_delete.id) is not None
     env = ebnt.get_default_environment()
@@ -267,7 +256,6 @@
     env.params = MockEnvironmentParams()
     ebnt.delete_image(image_to_delete, env, False)
     assert ebnt.meta_repo.get_image_by_id(image_to_delete.id) is None
->>>>>>> 4a6399ae
 
 
 @pytest.mark.docker
