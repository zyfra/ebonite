from abc import abstractmethod
from functools import wraps
from typing import List, Optional, Sequence, TypeVar, Union

from pyjackson.decorators import type_field

from ebonite.core import errors
from ebonite.core.objects import core

Project = 'core.Project'
Task = 'core.Task'
Model = 'core.Model'
Image = 'core.Image'
Pipeline = 'core.Pipeline'
RuntimeEnvironment = 'core.RuntimeEnvironment'

T = TypeVar('T')
NameOrIdOrObject = Union[int, str, T]
ProjectVar = NameOrIdOrObject[Project]
TaskVar = NameOrIdOrObject[Task]
ModelVar = NameOrIdOrObject[Model]
PipelineVar = NameOrIdOrObject[Pipeline]
EnvironmentVar = NameOrIdOrObject[RuntimeEnvironment]


def bind_to_self(method):
    """
    Decorator for methods which binds method result to metadata repository contained in `self` reference.

    :param method: method to decorate
    :return: decorated method
    """

    @wraps(method)
    def inner(self, *args, **kwargs):
        res = method(self, *args, **kwargs)
        if isinstance(res, core.EboniteObject):
            res.bind_meta_repo(self)
        elif isinstance(res, Sequence):
            for o in res:
                o.bind_meta_repo(self)
        return res

    return inner


@type_field('type')
class MetadataRepository:
    """
    Abstract base class for persistent repositories of metadata (:class:`.core.Project`, :class:`.core.Task`, etc)
    """

    type = None

    @abstractmethod
    def get_projects(self) -> List['core.Project']:
        """
        Gets all projects in the repository

        :return: all projects in the repository
        """
        pass  # pragma: no cover

    @abstractmethod
    def get_project_by_name(self, name: str) -> Optional['core.Project']:
        """
        Finds project in the repository by name

        :param name: name of the project to return
        :return: found project if exists or `None`
        """
        pass  # pragma: no cover

    @abstractmethod
    def get_project_by_id(self, id: int) -> Optional['core.Project']:
        """
        Finds project in the repository by identifier

        :param id: project id
        :return: found project if exists or `None`
        """
        pass  # pragma: no cover

    @abstractmethod
    def create_project(self, project: Project) -> Project:
        """
        Creates the project and all its tasks.

        :param project: project to create
        :return: created project
        :exception: :exc:`.errors.ExistingProjectError` if given project has the same name as existing one.
        """
        pass  # pragma: no cover

    @abstractmethod
    def update_project(self, project: Project) -> Project:
        """
        Updates the project and all its tasks.

        :param project: project to update
        :return: updated project
        :exception: :exc:`.errors.NonExistingProjectError` if given project doesn't exist in the repository
        """
        pass  # pragma: no cover

    @abstractmethod
    def delete_project(self, project: Project):
        """
        Deletes the project and all tasks.

        :param project: project to delete
        :return: nothing
        :exception: :exc:`.errors.NonExistingProjectError` if given project doesn't exist in the repository
        """
        pass  # pragma: no cover

    def save_project(self, project: Project) -> Project:
        """
        Saves project into the repository

        :param project: project to save
        :return: saved project
        :exception: :exc:`.errors.ExistingProjectError` if given project has the same name as existing one.
        """
        existing_project = self.get_project_by_name(project.name)
        if project.id is None and existing_project is None:
            return self.create_project(project)
        elif existing_project is not None:
            if project.id is None or existing_project.id != project.id:
                raise errors.ExistingProjectError(existing_project)
        return self.update_project(project)

    def get_or_create_project(self, name: str) -> Project:
        """
        Creates a project if not exists or gets existing project otherwise.

        :param name: project name
        :return: project
        """
        project = self.get_project_by_name(name)
        if project is None:
            project = core.Project(name)
            project = self.create_project(project)
        return project

    @abstractmethod
    def get_tasks(self, project: ProjectVar) -> List['core.Task']:
        """
        Gets a list of tasks for given project

        :param project: project to search for tasks in
        :return: project tasks
        """

        pass  # pragma: no cover

    @abstractmethod
    def get_task_by_name(self, project: ProjectVar, task_name: str) -> Optional['core.Task']:
        """
        Finds task with given name in given project

        :param project: project to search for task in
        :param task_name: expected name of task
        :return: task if exists or `None`
        """

        pass  # pragma: no cover

    @abstractmethod
    def get_task_by_id(self, id: int) -> Optional['core.Task']:
        """
        Finds task with given id

        :param id: id of task to search for
        :return: task if exists or `None`
        """

        pass  # pragma: no cover

    def get_or_create_task(self, project: str, task_name: str) -> Task:
        """
        Creates a task if not exists or gets existing task otherwise.

        :param project: project to search/create task in
        :param task_name: expected name of task
        :return: created/found task
        """

        project = self.get_or_create_project(project)
        task = self.get_task_by_name(project, task_name)
        if task is None:
            task = core.Task(task_name, project_id=project.id)
            task = self.create_task(task)
        return task

    @abstractmethod
    def create_task(self, task: Task) -> Task:
        """
        Creates task in a repository

        :param task: task to create
        :return: created task
        :exception: :class:`.errors.ExistingTaskError` if given task has the same name and project as existing one
        """

        pass  # pragma: no cover

    @abstractmethod
    def update_task(self, task: Task) -> Task:
        """
        Updates task in a repository.

        :param task: task to update
        :return: updated task
        :exception: :exc:`.errors.NonExistingTaskError` if given tasks doesn't exist in the repository
        """

        pass  # pragma: no cover

    @abstractmethod
    def delete_task(self, task: Task):
        """
        Deletes the task and all its models.

        :param task: task to delete
        :return: nothing
        :exception: :exc:`.errors.NonExistingTaskError` if given tasks doesn't exist in the repository
        """

        pass  # pragma: no cover

    def save_task(self, task: Task) -> Task:
        """
        Saves task into repository

        :param task: task
        :return: saved task
        :exception: :class:`.errors.ExistingTaskError` if given task has the same name and project as existing one
        """

        if task.project_id is None:
            raise ValueError("A project is not assigned to the task {}".format(task))

        existing_task = self.get_task_by_name(task.project_id, task.name)
        if task.id is None and existing_task is None:
            return self.create_task(task)
        elif existing_task is not None:
            if task.id is None or existing_task.id != task.id:
                raise errors.ExistingTaskError(existing_task)
        return self.update_task(task)

    @abstractmethod
    def get_models(self, task: TaskVar, project: ProjectVar = None) -> List['core.Model']:
        """
        Gets a list of models in given project and task

        :param task: task to search for models in
        :param project: project to search for models in
        :return: found models
        """

        pass  # pragma: no cover

    @abstractmethod
    def get_model_by_name(self, model_name, task: TaskVar, project: ProjectVar = None) -> Optional['core.Model']:
        """
        Finds model by name in given task and project.

        :param model_name: expected model name
        :param task: task to search for model in
        :param project: project to search for model in
        :return: found model if exists or `None`
        """

        pass  # pragma: no cover

    @abstractmethod
    def get_model_by_id(self, id: int) -> Optional['core.Model']:
        """
        Finds model by identifier.

        :param id: expected model id
        :return: found model if exists or `None`
        """

        pass  # pragma: no cover

    @abstractmethod
    def create_model(self, model: Model) -> Model:
        """
        Creates model in the repository

        :param model: model to create
        :return: created model
        :exception: :exc:`.errors.ExistingModelError` if given model has the same name and task as existing one
        """
        pass  # pragma: no cover

    @abstractmethod
    def update_model(self, model: Model) -> Model:
        """
        Updates model in the repository

        :param model: model to update
        :return: updated model
        :exception: :exc:`.errors.NonExistingModelError` if given model doesn't exist in the repository
        """

        pass  # pragma: no cover

    @abstractmethod
    def delete_model(self, model: Model):
        """
        Deletes model from the repository

        :param model: model to delete
        :return: nothing
        :exception: :exc:`.errors.NonExistingModelError` if given model doesn't exist in the repository
        """

        pass  # pragma: no cover

    def save_model(self, model: Model) -> Model:
        """
        Saves model in the repository

        :param model: model to save
        :return: saved model
        :exception: :exc:`.errors.ExistingModelError` if given model has the same name and task as existing one
        """

        if model.task_id is None:
            raise ValueError("A task is not assigned to the model {}".format(model))

        existing_model = self.get_model_by_name(model.name, model.task_id)

        if model.id is None and existing_model is None:
            return self.create_model(model)
        elif existing_model is not None:
            if model.id is None or existing_model.id != model.id:
                raise errors.ExistingModelError(model)
        return self.update_model(model)

    # ___________________

    @abstractmethod
    def get_pipelines(self, task: TaskVar, project: ProjectVar = None) -> List['core.Pipeline']:
        """
        Gets a list of pipelines in given project and task

        :param task: task to search for models in
        :param project: project to search for models in
        :return: found pipelines
        """

        pass  # pragma: no cover

    @abstractmethod
    def get_pipeline_by_name(self, pipeline_name, task: TaskVar,
                             project: ProjectVar = None) -> Optional['core.Pipeline']:
        """
        Finds model by name in given task and project.

        :param model_name: expected model name
        :param task: task to search for model in
        :param project: project to search for model in
        :return: found model if exists or `None`
        """

        pass  # pragma: no cover

    @abstractmethod
    def get_pipeline_by_id(self, id: int) -> Optional['core.Pipeline']:
        """
        Finds model by identifier.

        :param id: expected model id
        :return: found model if exists or `None`
        """

        pass  # pragma: no cover

    @abstractmethod
    def create_pipeline(self, pipeline: Pipeline) -> Pipeline:
        """
        Creates model in the repository

        :param model: model to create
        :return: created model
        :exception: :exc:`.errors.ExistingModelError` if given model has the same name and task as existing one
        """
        pass  # pragma: no cover

    @abstractmethod
    def update_pipeline(self, pipeline: Pipeline) -> Pipeline:
        """
        Updates model in the repository

        :param model: model to update
        :return: updated model
        :exception: :exc:`.errors.NonExistingModelError` if given model doesn't exist in the repository
        """

        pass  # pragma: no cover

    @abstractmethod
    def delete_pipeline(self, pipeline: Pipeline):
        """
        Deletes model from the repository

        :param model: model to delete
        :return: nothing
        :exception: :exc:`.errors.NonExistingModelError` if given model doesn't exist in the repository
        """

        pass  # pragma: no cover

    def save_pipeline(self, pipeline: Pipeline) -> Pipeline:
        """
        Saves model in the repository

        :param model: model to save
        :return: saved model
        :exception: :exc:`.errors.ExistingModelError` if given model has the same name and task as existing one
        """

        if pipeline.task_id is None:
            raise ValueError("A task is not assigned to the pipeline {}".format(pipeline))

        existing_pipeline = self.get_pipeline_by_name(pipeline.name, pipeline.task_id)

        if pipeline.id is None and existing_pipeline is None:
            return self.create_pipeline(pipeline)
        elif existing_pipeline is not None:
            if pipeline.id is None or existing_pipeline.id != pipeline.id:
                raise errors.ExistingPipelineError(pipeline)
        return self.update_pipeline(pipeline)

    # _______________
    @abstractmethod
    def get_images(self, task: TaskVar, project: ProjectVar = None) -> List['core.Image']:
        """
        Gets a list of images in given model, task and project

        :param model: model to search for images in
        :param task: task to search for images in
        :param project: project to search for images in
        :return: found images
        """

        pass  # pragma: no cover

    @abstractmethod
<<<<<<< HEAD
    def get_image_by_name(self, image_name, task: TaskVar, project: ProjectVar = None) -> Optional['core.Image']:
=======
    def get_image_by_name(self, image_name, model: ModelVar, task: TaskVar = None, project: ProjectVar = None) -> \
            Optional['core.Image']:
>>>>>>> 54219ef8
        """
        Finds image by name in given model, task and project.

        :param image_name: expected image name
        :param model: model to search for image in
        :param task: task to search for image in
        :param project: project to search for image in
        :return: found image if exists or `None`
        """

        pass  # pragma: no cover

    @abstractmethod
    def get_image_by_id(self, id: int) -> Optional['core.Image']:
        """
        Finds image by identifier.

        :param id: expected image id
        :return: found image if exists or `None`
        """

        pass  # pragma: no cover

    @abstractmethod
    def create_image(self, image: Image) -> Image:
        """
        Creates image in the repository

        :param image: image to create
        :return: created image
        :exception: :exc:`.errors.ExistingImageError` if given image has the same name and model as existing one
        """

        pass  # pragma: no cover

    @abstractmethod
    def update_image(self, image: Image) -> Image:
        """
        Updates image in the repository

        :param image: image to update
        :return: updated image
        :exception: :exc:`.errors.NonExistingImageError` if given image doesn't exist in the repository
        """

        pass  # pragma: no cover

    @abstractmethod
    def delete_image(self, image: Image):
        """
        Deletes image from the repository

        :param image: image to delete
        :return: nothing
        :exception: :exc:`.errors.NonExistingImageError` if given image doesn't exist in the repository
        """

        pass  # pragma: no cover

    def save_image(self, image: Image) -> Image:
        """
        Saves image in the repository

        :param image: image to save
        :return: saved image
        :exception: :exc:`.errors.ExistingImageError` if given image has the same name and model as existing one
        """
        self._validate_image(image)

        existing_image = self.get_image_by_name(image.name, image.task_id)

        if image.id is None and existing_image is None:
            return self.create_image(image)
        elif existing_image is not None:
            if image.id is None or existing_image.id != image.id:
                raise errors.ExistingImageError(image)
        return self.update_image(image)

    @abstractmethod
    def get_environments(self) -> List[RuntimeEnvironment]:
        """
        Gets a list of runtime environments

        :return: found runtime environments
        """

        pass  # pragma: no cover

    @abstractmethod
    def get_environment_by_name(self, name) -> Optional[RuntimeEnvironment]:
        """
        Finds runtime environment by name.

        :param name: expected runtime environment name
        :return: found runtime environment if exists or `None`
        """

        pass  # pragma: no cover

    @abstractmethod
    def get_environment_by_id(self, id: int) -> Optional[RuntimeEnvironment]:
        """
        Finds runtime environment by identifier.

        :param id: expected runtime environment id
        :return: found runtime environment if exists or `None`
        """

        pass  # pragma: no cover

    @abstractmethod
    def create_environment(self, environment: 'core.RuntimeEnvironment') -> RuntimeEnvironment:
        """
        Creates runtime environment in the repository

        :param environment: runtime environment to create
        :return: created runtime environment
        :exception: :exc:`.errors.ExistingEnvironmentError` if given runtime environment has the same name as existing one
        """

        pass  # pragma: no cover

    @abstractmethod
    def update_environment(self, environment: 'core.RuntimeEnvironment') -> RuntimeEnvironment:
        """
        Updates runtime environment in the repository

        :param environment: runtime environment to update
        :return: updated runtime environment
        :exception: :exc:`.errors.NonExistingEnvironmentError` if given runtime environment doesn't exist in the repository
        """

        pass  # pragma: no cover

    @abstractmethod
    def delete_environment(self, environment: 'core.RuntimeEnvironment'):
        """
        Deletes runtime environment from the repository

        :param environment: runtime environment to delete
        :return: nothing
        :exception: :exc:`.errors.NonExistingEnvironmentError` if given runtime environment doesn't exist in the repository
        """

        pass  # pragma: no cover

    def save_environment(self, environment: 'core.RuntimeEnvironment') -> RuntimeEnvironment:
        """
        Saves runtime environment in the repository

        :param environment: runtime environment to save
        :return: saved runtime environment
        :exception: :exc:`.errors.ExistingEnvironmentError` if given runtime environment has the same name as existing one
        """
        self._validate_environment(environment)

        existing_environment = self.get_environment_by_name(environment.name)

        if environment.id is None and existing_environment is None:
            return self.create_environment(environment)
        elif existing_environment is not None:
            if environment.id is None or existing_environment.id != environment.id:
                raise errors.ExistingEnvironmentError(environment)
        return self.update_environment(environment)

    @abstractmethod
    def get_instances(self, image: Union[int, 'core.Image'] = None,
                      environment: Union[int, 'core.RuntimeEnvironment'] = None) -> List['core.RuntimeInstance']:
        """
        Gets a list of instances in given image or environment

        :param image: image (or id) to search for instances in
        :param environment: environment (or id) to search for instances in
        :return: found instances
        """

        pass  # pragma: no cover

    @abstractmethod
    def get_instance_by_name(self, instance_name: str, image: Union[int, 'core.Image'],
                             environment: Union[int, 'core.RuntimeEnvironment']) -> Optional['core.RuntimeInstance']:
        """
        Finds instance by name in given image and environment.

        :param instance_name: expected instance name
        :param image: image (or id) to search for instance in
        :param environment: environment (or id) to search for instance in
        :return: found instance if exists or `None`
        """

        pass  # pragma: no cover

    @abstractmethod
    def get_instance_by_id(self, id: int) -> Optional['core.RuntimeInstance']:
        """
        Finds instance by identifier.

        :param id: expected instance id
        :return: found instance if exists or `None`
        """

        pass  # pragma: no cover

    @abstractmethod
    def create_instance(self, instance: 'core.RuntimeInstance') -> 'core.RuntimeInstance':
        """
        Creates instance in the repository

        :param instance: instance to create
        :return: created instance
        :exception: :exc:`.errors.ExistingInstanceError` if given instance has the same name, image and environment
            as existing one
        """

        pass  # pragma: no cover

    @abstractmethod
    def update_instance(self, instance: 'core.RuntimeInstance') -> 'core.RuntimeInstance':
        """
        Updates instance in the repository

        :param instance: instance to update
        :return: updated instance
        :exception: :exc:`.errors.NonExistingInstanceError` if given instance doesn't exist in the repository
        """

        pass  # pragma: no cover

    @abstractmethod
    def delete_instance(self, instance: 'core.RuntimeInstance'):
        """
        Deletes instance from the repository

        :param instance: instance to delete
        :return: nothing
        :exception: :exc:`.errors.NonExistingInstanceError` if given instance doesn't exist in the repository
        """

        pass  # pragma: no cover

    def save_instance(self, instance: 'core.RuntimeInstance') -> 'core.RuntimeInstance':
        """
        Saves instance in the repository

        :param instance: instance to save
        :return: saved instance
        :exception: :exc:`.errors.ExistingInstanceError` if given image has the same name, image and environment
            as existing one
        """
        self._validate_instance(instance)

        existing_instance = self.get_instance_by_name(instance.name, instance.image_id, instance.environment_id)

        if instance.id is None and existing_instance is None:
            return self.create_instance(instance)
        elif existing_instance is not None:
            if instance.id is None or existing_instance.id != instance.id:
                raise errors.ExistingInstanceError(instance)
        return self.update_instance(instance)

    def _resolve_project(self, project: ProjectVar) -> Optional['core.Project']:
        if isinstance(project, core.Project):
            project = project.id if project.id is not None else project.name
        if isinstance(project, int):
            return self.get_project_by_id(project)
        return self.get_project_by_name(project)

    def _resolve_task(self, task: TaskVar, project: ProjectVar = None) -> Optional['core.Task']:
        if isinstance(task, core.Task):
            task = task.id if task.id is not None else task.name
        if isinstance(task, int):
            return self.get_task_by_id(task)
        if project is None:
            raise ValueError('Cannot resolve task without project')
        return self.get_task_by_name(project, task)

    def _resolve_model(self, model: ModelVar, task: TaskVar = None, project: ProjectVar = None):
        if isinstance(model, core.Model):
            model = model.id if model.id is not None else model.name
        if isinstance(model, int):
            return self.get_model_by_id(model)
        if task is None:
            raise ValueError('Cannot resolve model without task')
        return self.get_model_by_name(model, task, project)

    def _resolve_environment(self, environment: EnvironmentVar) -> Optional[RuntimeEnvironment]:
        if isinstance(environment, core.RuntimeEnvironment):
            environment = environment.id if environment.id is not None else environment.name
        if isinstance(environment, int):
            return self.get_environment_by_id(environment)
        return self.get_environment_by_name(environment)

    def _validate_project(self, project: Project):
        pass

    def _validate_task(self, task: Task):
        if task.project_id is None:
            raise errors.TaskNotInProjectError(task)

    def _validate_model(self, model: Model):
        if model.task_id is None:
            raise errors.ModelNotInTaskError(model)

    def _validate_pipeline(self, pipeline: Pipeline):
        if pipeline.task_id is None:
            raise errors.PipelineNotInTaskError(pipeline)

    def _validate_image(self, image: Image):
        if image.task_id is None:
            raise errors.ImageNotInTaskError(image)

    def _validate_environment(self, environment: 'core.RuntimeEnvironment'):
        pass

    def _validate_instance(self, instance: 'core.RuntimeInstance'):
        if instance.image_id is None:
            raise errors.InstanceNotInImageError(instance)
        if instance.environment_id is None:
            raise errors.InstanceNotInEnvironmentError(instance)<|MERGE_RESOLUTION|>--- conflicted
+++ resolved
@@ -451,12 +451,7 @@
         pass  # pragma: no cover
 
     @abstractmethod
-<<<<<<< HEAD
     def get_image_by_name(self, image_name, task: TaskVar, project: ProjectVar = None) -> Optional['core.Image']:
-=======
-    def get_image_by_name(self, image_name, model: ModelVar, task: TaskVar = None, project: ProjectVar = None) -> \
-            Optional['core.Image']:
->>>>>>> 54219ef8
         """
         Finds image by name in given model, task and project.
 
