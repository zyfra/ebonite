--- conflicted
+++ resolved
@@ -5,7 +5,6 @@
 from sqlalchemy.exc import IntegrityError
 from sqlalchemy.orm import Session, sessionmaker
 
-<<<<<<< HEAD
 from ebonite.core.errors import (ExistingEnvironmentError, ExistingImageError, ExistingInstanceError,
                                  ExistingModelError, ExistingPipelineError, ExistingProjectError, ExistingTaskError,
                                  NonExistingEnvironmentError, NonExistingImageError, NonExistingInstanceError,
@@ -13,7 +12,6 @@
                                  NonExistingTaskError)
 from ebonite.core.objects.core import (EboniteObject, Image, Model, Pipeline, Project, RuntimeEnvironment,
                                        RuntimeInstance, Task)
-=======
 from ebonite.core.errors import (EnvironmentWithInstancesError, ExistingEnvironmentError, ExistingImageError,
                                  ExistingInstanceError, ExistingModelError, ExistingProjectError, ExistingTaskError,
                                  ImageWithInstancesError, ModelWithImagesError, NonExistingEnvironmentError,
@@ -21,7 +19,6 @@
                                  NonExistingProjectError, NonExistingTaskError, ProjectWithTasksError,
                                  TaskWithModelsError)
 from ebonite.core.objects.core import EboniteObject, Image, Model, Project, RuntimeEnvironment, RuntimeInstance, Task
->>>>>>> 54219ef8
 from ebonite.repository.metadata import MetadataRepository
 from ebonite.repository.metadata.base import ProjectVar, TaskVar, bind_to_self
 from ebonite.utils.log import logger
@@ -284,7 +281,6 @@
         return self._get_object_by_id(self.pipelines, id)
 
     @bind_to_self
-<<<<<<< HEAD
     def create_pipeline(self, pipeline: Pipeline) -> Pipeline:
         self._validate_pipeline(pipeline)
         return self._create_object(self.pipelines, pipeline, ExistingPipelineError)
@@ -312,12 +308,6 @@
     def get_image_by_name(self, image_name, task: TaskVar, project: ProjectVar = None) -> Optional[Image]:
         task = self._resolve_task(task, project)
         if task is None:
-=======
-    def get_image_by_name(self, image_name, model: ModelVar, task: TaskVar = None, project: ProjectVar = None) -> \
-            Optional[Image]:
-        model = self._resolve_model(model, task, project)
-        if model is None:
->>>>>>> 54219ef8
             return None
         return self._get_object_by_name(self.images, image_name, self.images.task_id == task.id)
 
