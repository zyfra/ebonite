import uuid
from abc import abstractmethod
from typing import Optional, Type, TypeVar

from pyjackson import dumps, loads
from sqlalchemy import Column, DateTime, ForeignKey, Integer, String, Text
from sqlalchemy.ext.declarative import declarative_base
from sqlalchemy.orm import relationship

from ebonite.core.objects.artifacts import ArtifactCollection
from ebonite.core.objects.core import Model, Project, Task
from ebonite.core.objects.requirements import Requirements
from ebonite.core.objects.wrapper import ModelWrapper

SQL_OBJECT_FIELD = '_sqlalchemy_object'


def generate_uuid():
    return str(uuid.uuid4())


def json_column():
    return Column(Text)


def safe_loads(payload, as_class):
    return loads(payload, Optional[as_class])


def sqlobject(obj):
    return getattr(obj, SQL_OBJECT_FIELD, None)


def tostr(s: int):
    if s is None:
        return None
    return str(s)


def update_attrs(obj, **attrs):
    for name, value in attrs.items():
        setattr(obj, name, value)


T = TypeVar('T')
S = TypeVar('S', bound='Attaching')


class Attaching:
    id = ...
    name = ...

    def attach(self, obj):
        setattr(obj, SQL_OBJECT_FIELD, self)
        return obj

    @classmethod
    def from_obj(cls: Type[S], obj: T, new=False) -> S:
        kwargs = cls.get_kwargs(obj)
        existing = sqlobject(obj)
        if not new and existing is not None:
            update_attrs(existing, **kwargs)
            return existing
        return cls(**kwargs)

    @classmethod
    @abstractmethod
    def get_kwargs(cls, obj: T) -> dict:
        pass

    @abstractmethod
    def to_obj(self) -> T:
        pass


Base = declarative_base()


class SProject(Base, Attaching):
    __tablename__ = 'projects'
    id = Column(Integer, primary_key=True, autoincrement=True)
    name = Column(String, unique=True, nullable=False)
    author = Column(String, unique=False, nullable=False)
    creation_date = Column(DateTime, unique=False, nullable=False)

    tasks = relationship("STask", back_populates="project")

    def to_obj(self) -> Project:
        p = Project(self.name, id=tostr(self.id), author=self.author, creation_date=self.creation_date)
        for task in self.tasks:
            p._tasks.add(task.to_obj())
        return self.attach(p)

    @classmethod
    def get_kwargs(cls, project: Project) -> dict:
        return dict(id=project.id,
                    name=project.name,
                    author=project.author,
                    creation_date=project.creation_date,
                    tasks=[STask.from_obj(t) for t in project.tasks.values()])


class STask(Base, Attaching):
    __tablename__ = 'tasks'

    id = Column(Integer, primary_key=True, autoincrement=True)
    name = Column(String, unique=True, nullable=False)
    author = Column(String, unique=False, nullable=False)
    creation_date = Column(DateTime, unique=False, nullable=False)
    project_id = Column(Integer, ForeignKey('projects.id'), nullable=False)

    project = relationship("SProject", back_populates="tasks")
    models = relationship("SModel", back_populates="task")

    def to_obj(self) -> Task:
        task = Task(id=tostr(self.id),
                    name=self.name,
                    author=self.author,
                    creation_date=self.creation_date,
                    project_id=tostr(self.project_id))
        for model in self.models:
            task._models.add(model.to_obj())
        return self.attach(task)

    @classmethod
    def get_kwargs(cls, task: Task) -> dict:
        return dict(id=task.id,
                    name=task.name,
                    author=task.author,
                    creation_date=task.creation_date,
                    project_id=task.project_id,
                    models=[SModel.from_obj(m) for m in task.models.values()])


class SModel(Base, Attaching):
    __tablename__ = 'models'

    id = Column(Integer, primary_key=True, autoincrement=True)

    name = Column(String, unique=True, nullable=False)
    author = Column(String, unique=False, nullable=False)
    creation_date = Column(DateTime, unique=False, nullable=False)
    wrapper = Column(Text)

    artifact = Column(Text)
    requirements = Column(Text)
    task_id = Column(Integer, ForeignKey('tasks.id'), nullable=False)
    task = relationship("STask", back_populates="models")

    def to_obj(self) -> Model:
        model = Model(name=self.name,
                      author=self.author,
                      creation_date=self.creation_date,
                      wrapper=safe_loads(self.wrapper, ModelWrapper),
                      artifact=safe_loads(self.artifact, ArtifactCollection),
                      requirements=safe_loads(self.requirements, Requirements),
                      id=tostr(self.id),
                      task_id=tostr(self.task_id))
        return self.attach(model)

    @classmethod
    def get_kwargs(cls, model: Model) -> dict:
        return dict(id=model.id,
                    name=model.name,
                    author=model.author,
                    creation_date=model.creation_date,
                    wrapper=dumps(model.wrapper),
<<<<<<< HEAD
                    artifact=dumps(model.artifact),
                    input_meta=dumps(model.input_meta),
                    output_meta=dumps(model.output_meta),
=======
                    artifact=dumps(model.artifact_req_persisted),
>>>>>>> ae73679b
                    requirements=dumps(model.requirements),
                    task_id=model.task_id)<|MERGE_RESOLUTION|>--- conflicted
+++ resolved
@@ -165,12 +165,6 @@
                     author=model.author,
                     creation_date=model.creation_date,
                     wrapper=dumps(model.wrapper),
-<<<<<<< HEAD
                     artifact=dumps(model.artifact),
-                    input_meta=dumps(model.input_meta),
-                    output_meta=dumps(model.output_meta),
-=======
-                    artifact=dumps(model.artifact_req_persisted),
->>>>>>> ae73679b
                     requirements=dumps(model.requirements),
                     task_id=model.task_id)