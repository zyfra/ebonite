--- conflicted
+++ resolved
@@ -438,15 +438,8 @@
         # we couldn't import analyzer at top as it leads to circular import failure
         from ebonite.core.analyzer.model import ModelAnalyzer
         try:
-<<<<<<< HEAD
-            hook = ModelAnalyzer._find_hook(obj)
-            io = hook._wrapper_factory().io
-            print(obj, hook, io)
-            return io
-=======
             io = ModelAnalyzer._find_hook(obj)._wrapper_factory().io
             return None if isinstance(io, PickleModelIO) else io
->>>>>>> 9f9ae016
         except ValueError:
             # non-model object
             return None
