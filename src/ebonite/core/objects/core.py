--- conflicted
+++ resolved
@@ -16,21 +16,16 @@
 import ebonite.repository
 from ebonite.client.expose import ExposedMethod
 from ebonite.core import errors
-from ebonite.core.analyzer.dataset import DatasetAnalyzer
 from ebonite.core.analyzer.metric import MetricAnalyzer
 from ebonite.core.analyzer.model import ModelAnalyzer
-<<<<<<< HEAD
-from ebonite.core.objects.dataset_type import DatasetType
-=======
 from ebonite.core.analyzer.requirement import RequirementAnalyzer
->>>>>>> 2fff7b27
 from ebonite.core.objects.artifacts import ArtifactCollection, CompositeArtifactCollection
 from ebonite.core.objects.base import EboniteParams
+from ebonite.core.objects.dataset_source import DatasetSource, InMemoryDataset
 from ebonite.core.objects.dataset_type import DatasetType
+from ebonite.core.objects.metric import Metric
 from ebonite.core.objects.requirements import AnyRequirements, Requirements, resolve_requirements
 from ebonite.core.objects.wrapper import ModelWrapper, WrapperArtifactCollection
-from ebonite.core.objects.dataset_source import DatasetSource, InMemoryDataset
-from ebonite.core.objects.metric import Metric
 from ebonite.utils.index_dict import IndexDict, IndexDictAccessor
 from ebonite.utils.log import logger
 from ebonite.utils.module import get_python_version
@@ -496,12 +491,7 @@
     def save(self):
         self._meta.save_task(self)
 
-
-class _WrapperMethodAccessor:
-    """Class to access ModelWrapper methods from model
-
-<<<<<<< HEAD
-    def add_dataset(self, name, dataset: Union[DatasetSource, Any], target: Any=None):
+    def add_dataset(self, name, dataset: Union[DatasetSource, Any], target: Any = None):
         if not isinstance(dataset, DatasetSource):
             if target is None:
                 raise errors.EboniteError("Cannot create dataset for evaluation without target")
@@ -534,11 +524,11 @@
         return result
 
 
-
-=======
+class _WrapperMethodAccessor:
+    """Class to access ModelWrapper methods from model
+
     :param model: model to access
     :param method_name: name of the wrapper method"""
->>>>>>> 2fff7b27
 
     def __init__(self, model: 'Model', method_name: str):
         if model.wrapper.methods is None or method_name not in model.wrapper.exposed_methods:
