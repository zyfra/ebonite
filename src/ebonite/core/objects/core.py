import datetime
import getpass
import json
import tempfile
import warnings
from abc import abstractmethod
from copy import copy
from functools import wraps
from typing import Any, Callable, Dict, List, Optional, Union

from pyjackson import deserialize, serialize
from pyjackson.core import Comparable
from pyjackson.decorators import make_string, type_field

import ebonite.repository
from ebonite.core import errors
from ebonite.core.analyzer.model import ModelAnalyzer
from ebonite.core.analyzer.requirement import RequirementAnalyzer
from ebonite.core.objects.artifacts import ArtifactCollection, CompositeArtifactCollection
from ebonite.core.objects.base import EboniteParams
from ebonite.core.objects.dataset_type import DatasetType
from ebonite.core.objects.requirements import AnyRequirements, Requirements, resolve_requirements
from ebonite.core.objects.wrapper import ModelWrapper, WrapperArtifactCollection
from ebonite.utils.index_dict import IndexDict, IndexDictAccessor
from ebonite.utils.module import get_python_version


def _get_current_user():
    return getpass.getuser()


class WithMetadataRepository:
    _meta: 'ebonite.repository.MetadataRepository' = None

    def bind_meta_repo(self, repo: 'ebonite.repository.MetadataRepository'):
        self._meta = repo
        return self

    def unbind_meta_repo(self):
        del self._meta
        self._id = None

    @property
    def has_meta_repo(self):
        return self._meta is not None


class WithArtifactRepository:
    _art: 'ebonite.repository.ArtifactRepository' = None

    def bind_artifact_repo(self, repo: 'ebonite.repository.ArtifactRepository'):
        self._art = repo
        return self

    def unbind_artifact_repo(self):
        del self._art

    @property
    def has_artifact_repo(self):
        return self._art is not None


class EboniteObject(Comparable, WithMetadataRepository, WithArtifactRepository):
    """
    Base class for high level ebonite objects.
    These objects can be binded to metadata repository and/or to artifact repository

    :param id: object id
    :param name: object name
    :param author: user that created that object
    :param creation_date: date when this object was created
    """

    def __init__(self, id: int, name: str, author: str = None, creation_date: datetime.datetime = None):
        self._id = id
        self.name = name
        self.author = author or _get_current_user()
        self.creation_date = creation_date or datetime.datetime.utcnow()  # TODO local timezone

    @property
    def id(self) -> int:
        return self._id


def _with_meta(method):
    """
    Decorator for methods to check that object is binded to meta repo

    :param method: method to apply decorator
    :return: decorated method
    """

    @wraps(method)
    def inner(self: EboniteObject, *args, **kwargs):
        if self.id is None or not self.has_meta_repo:
            raise errors.UnboundObjectError('{} is not bound to meta repository'.format(self))
        return method(self, *args, **kwargs)

    return inner


def _with_artifact(method):
    """
    Decorator for methods to check that object is binded to artifact repo

    :param method: method to apply decorator
    :return: decorated method
    """

    @wraps(method)
    def inner(self: EboniteObject, *args, **kwargs):
        if self.id is None or not self.has_artifact_repo:
            raise errors.UnboundObjectError('{} is not bound to artifact repository'.format(self))
        return method(self, *args, **kwargs)

    return inner


@make_string('id', 'name')
class Project(EboniteObject):
    """
    Project is a collection of tasks

    :param id: project id
    :param name: project name
    :param author: user that created that project
    :param creation_date: date when this project was created
    """

    def __init__(self, name: str, id: int = None, author: str = None, creation_date: datetime.datetime = None):
        super().__init__(id, name, author, creation_date)
        self._tasks: IndexDict[Task] = IndexDict('id', 'name')
        self.tasks: IndexDictAccessor[Task] = IndexDictAccessor(self._tasks)

    @_with_meta
    def add_task(self, task: 'Task'):
        """
        Add task to project and save it to meta repo

        :param task: task to add
        """
        if task.project_id is not None and task.project_id != self.id:
            raise errors.MetadataError('Task is already in project {}. Delete it first'.format(task.project_id))

        task.project_id = self.id
        self._meta.save_task(task)
        self._tasks.add(task)
        return task.bind_artifact_repo(self._art)

    @_with_meta
    def add_tasks(self, tasks: List['Task']):
        """
        Add multiple tasks and save them to meta repo

        :param tasks: tasks to add
        """
        for t in tasks:
            self.add_task(t)

    @_with_meta
    def delete_task(self, task: 'Task'):
        """
        Remove task from this project and delete it from meta repo

        :param task: task to delete
        """
        if task.id not in self._tasks:
            raise errors.NonExistingTaskError(task)
        del self._tasks[task.id]
        self._meta.delete_task(task)
        task.project_id = None

    def __repr__(self):
        return """Project '{name}', {td} tasks""".format(name=self.name, td=len(self.tasks))

    def bind_meta_repo(self, repo: 'ebonite.repository.MetadataRepository'):
        super(Project, self).bind_meta_repo(repo)
        for task in self._tasks.values():
            task.bind_meta_repo(repo)
        return self

    def bind_artifact_repo(self, repo: 'ebonite.repository.ArtifactRepository'):
        super(Project, self).bind_artifact_repo(repo)
        for task in self._tasks.values():
            task.bind_artifact_repo(repo)
        return self


@make_string('id', 'name')
class Task(EboniteObject):
    """
    Task is a collection of models

    :param id: task id
    :param name: task name
    :param project_id: parent project id for this task
    :param author: user that created that task
    :param creation_date: date when this task was created
    """

    def __init__(self, name: str, id: int = None, project_id: int = None,
                 author: str = None, creation_date: datetime.datetime = None):
        super().__init__(id, name, author, creation_date)
        self.project_id = project_id
        # self.metrics = metrics TODO
        # self.sample_data = sample_data
        self._models: IndexDict[Model] = IndexDict('id', 'name')
        self.models: IndexDictAccessor[Model] = IndexDictAccessor(self._models)
        self._pipelines: IndexDict[Pipeline] = IndexDict('id', 'name')
        self.pipelines: IndexDictAccessor[Pipeline] = IndexDictAccessor(self._pipelines)
        self._images: IndexDict[Image] = IndexDict('id', 'name')
        self.images: IndexDictAccessor[Image] = IndexDictAccessor(self._images)

    def __str__(self):
        return self.name

    @property
    @_with_meta
    def project(self):
        p = self._meta.get_project_by_id(self.project_id)
        if p is None:
            raise errors.NonExistingProjectError(self.project_id)
        return p.bind_artifact_repo(self._art)

    @project.setter
    def project(self, project: Project):
        if not isinstance(project, Project):
            raise ValueError('{} is not Project'.format(project))
        self.project_id = project.id

    @_with_meta
    def add_model(self, model: 'Model'):
        """
        Add model to task and save it to meta repo

        :param model: model to add
        """
        if model.task_id is not None and model.task_id != self.id:
            raise errors.MetadataError('Model is already in task {}. Delete it first'.format(model.task_id))

        model.task_id = self.id
        self._meta.save_model(model)
        self._models.add(model)
        return model.bind_artifact_repo(self._art)

    @_with_meta
    def add_models(self, models: List['Model']):
        """
        Add multiple models and save them to meta repo

        :param models: models to add
        """
        for m in models:
            self.add_model(m)

    @_with_meta
    def delete_model(self, model: 'Model', force=False):
        """
        Remove model from this task and delete it from meta repo

        :param model: model to delete
        :param force: whether model artifacts' deletion errors should be ignored, default is false
        """
        model_id = model.id
        if model_id not in self._models:
            raise errors.NonExistingModelError(model)

        from ebonite.client import Ebonite
        Ebonite(self._meta, self._art).delete_model(model, force=force)
        del self._models[model_id]

    #  ##########API############
    @_with_meta
    @_with_artifact
    def create_and_push_model(self, model_object, input_data, model_name: str = None, **kwargs) -> 'Model':
        """
        Create :class:`Model` instance from model object and push it to repository

        :param model_object: model object to build Model from
        :param input_data: input data sample to determine structure of inputs and outputs for given model
        :param model_name: name for model
        :param kwargs: other :meth:`~Model.create` arguments
        :return: created :class:`Model`
        """
        model = Model.create(model_object, input_data, model_name, **kwargs)
        return self.push_model(model)

    @_with_meta
    @_with_artifact
    def push_model(self, model: 'Model') -> 'Model':
        """
        Push :class:`Model` instance to task repository

        :param model: :class:`Model` to push
        :return: same pushed :class:`Model`
        """
        from ebonite.client import Ebonite
        model = Ebonite(self._meta, self._art).push_model(model, self)
        self._models.add(model)
        return model

    @_with_meta
    def add_pipeline(self, pipeline: 'Pipeline'):
        """
        Add model to task and save it to meta repo

        :param pipeline: pipeline to add
        """
        if pipeline.task_id is not None and pipeline.task_id != self.id:
            raise errors.MetadataError('Pipeline is already in task {}. Delete it first'.format(pipeline.task_id))

        pipeline.task_id = self.id
        self._meta.save_pipeline(pipeline)
        self._pipelines.add(pipeline)

    @_with_meta
    def add_pipelines(self, pipelines: List['Pipeline']):
        """
        Add multiple models and save them to meta repo

        :param pipelines: pipelines to add
        """
        for m in pipelines:
            self.add_pipeline(m)

    @_with_meta
    def delete_pipeline(self, pipeline: 'Pipeline'):
        """
        Remove model from this task and delete it from meta repo

        :param pipeline: pipeline to delete
        """
        pipeline_id = pipeline.id
        if pipeline_id not in self._pipelines:
            raise errors.NonExistingPipelineError(pipeline)

        self._meta.delete_pipeline(pipeline)
        del self._pipelines[pipeline_id]
        pipeline.task_id = None

    @_with_meta
    def add_image(self, image: 'Image'):
        """
        Add image for model and save it to meta repo

        :param image: image to add
        """
        if image.task_id is not None and image.task_id != self.id:
            raise errors.MetadataError('Image is already in task {}. Delete it first'.format(image.task_id))

        image.task_id = self.id
        self._meta.save_image(image)
        self._images.add(image)

    @_with_meta
    def add_images(self, images: List['Image']):
        """
        Add multiple images for model and save them to meta repo

        :param images: images to add
        """
        for image in images:
            self.add_image(image)

    @_with_meta
    def delete_image(self, image: 'Image'):
        """
        Remove image from this model and delete it from meta repo

        :param image: image to delete
        """
        if image.id not in self._images:
            raise errors.NonExistingImageError(image)
        del self._images[image.id]
        self._meta.delete_image(image)
        image.task_id = None

    def bind_meta_repo(self, repo: 'ebonite.repository.MetadataRepository'):
        super(Task, self).bind_meta_repo(repo)
        for model in self._models.values():
            model.bind_meta_repo(repo)
        return self

        for pipeline in self._pipelines.values():
            pipeline.bind_meta_repo(repo)

        for image in self._images.values():
            image.bind_meta_repo(repo)

    def bind_artifact_repo(self, repo: 'ebonite.repository.ArtifactRepository'):
        super(Task, self).bind_artifact_repo(repo)
        for model in self._models.values():
            model.bind_artifact_repo(repo)
        return self

        for pipeline in self._pipelines.values():
            pipeline.bind_artifact_repo(repo)

        for image in self._images.values():
            image.bind_artifact_repo(repo)


class _WrapperMethodAccessor:
    # TODO docs
    def __init__(self, model: 'Model', method_name: str):
        if model.wrapper.methods is None or method_name not in model.wrapper.exposed_methods:
            print(model, method_name)
            raise AttributeError(f'{model} does not have {method_name} method')
        self.model = model
        self.method_name = method_name

    def __call__(self, data):
        return self.model.wrapper.call_method(self.method_name, data)


@make_string('id', 'name')
class Model(EboniteObject):
    """
    Model contains metadata for machine learning model

    :param name: model name
    :param wrapper_meta: :class:`~ebonite.core.objects.wrapper.ModelWrapper` instance for this model
    :param artifact: :class:`~ebonite.core.objects.ArtifactCollection` instance with model artifacts
    :param requirements: :class:`~ebonite.core.objects.Requirements` instance with model requirements
    :param params: dict with arbitrary parameters. Must be json-serializable
    :param description: text description of this model
    :param id: model id
    :param task_id: parent task_id
    :param author: user that created that model
    :param creation_date: date when this model was created
    """

    PYTHON_VERSION = 'python_version'

    def __init__(self, name: str, wrapper_meta: Optional[dict] = None,
                 artifact: 'ArtifactCollection' = None,
                 requirements: Requirements = None,
                 params: Dict[str, Any] = None,
                 description: str = None,
                 id: int = None,
                 task_id: int = None,
                 author: str = None, creation_date: datetime.datetime = None):
        super().__init__(id, name, author, creation_date)

        self.description = description
        self.params = params or {}
        try:
            json.dumps(self.params)
        except TypeError:
            raise ValueError('"params" argument must be json-serializable')
        self._wrapper = None
        self._wrapper_meta = None
        if isinstance(wrapper_meta, ModelWrapper):
            self._wrapper = wrapper_meta
        elif isinstance(wrapper_meta, dict):
            self._wrapper_meta = wrapper_meta

        self.requirements = requirements
        self.transformer = None
        self.task_id = task_id
        self._persisted_artifacts = artifact
        self._unpersisted_artifacts: Optional[ArtifactCollection] = None

    def load(self):
        """
        Load model artifacts into wrapper
        """
        if get_python_version() != self.params.get(self.PYTHON_VERSION):
            warnings.warn(f'Loading model from different python version {self.params.get(self.PYTHON_VERSION)}')
        with tempfile.TemporaryDirectory(prefix='ebonite_run_') as tmpdir:
            self.artifact.materialize(tmpdir)
            self.wrapper.load(tmpdir)

    def ensure_loaded(self):
        """
        Ensure that wrapper has loaded model object
        """
        if self.wrapper.model is None:
            self.load()

    @property
    def wrapper(self) -> 'ModelWrapper':
        if self._wrapper is None:
            if self._wrapper_meta is None:
                raise ValueError("Either 'wrapper' or 'wrapper_meta' should be provided")
            self._wrapper = deserialize(self._wrapper_meta, ModelWrapper)
        return self._wrapper

    @wrapper.setter
    def wrapper(self, wrapper: ModelWrapper):
        if self._wrapper_meta is not None:
            raise ValueError("'wrapper' could be provided for models with no 'wrapper_meta' specified only")
        self._wrapper = wrapper

    def with_wrapper(self, wrapper: ModelWrapper):
        """
        Bind wrapper instance to this Model

        :param wrapper: :class:`~ebonite.core.objects.wrapper.ModelWrapper` instance
        :return: self
        """
        self.wrapper = wrapper
        return self

    @property
    def wrapper_meta(self) -> dict:
        """
        :return: pyjackson representation of :class:`~ebonite.core.objects.wrapper.ModelWrapper` for this model: e.g.,
          this provides possibility to move a model between repositories without its dependencies being installed
        """
        if self._wrapper_meta is None:
            if self._wrapper is None:
                raise ValueError("Either 'wrapper' or 'wrapper_meta' should be provided")
            self._wrapper_meta = serialize(self._wrapper)
        return self._wrapper_meta

    @wrapper_meta.setter
    def wrapper_meta(self, meta: dict):
        if self._wrapper is not None:
            raise ValueError("'wrapper_meta' could be provided for models with no 'wrapper' specified only")
        self._wrapper_meta = meta

    def with_wrapper_meta(self, wrapper_meta: dict):
        """
        Bind wrapper_meta dict to this Model

        :param wrapper_meta: dict with serialized :class:`~ebonite.core.objects.wrapper.ModelWrapper` instance
        :return: self
        """
        self.wrapper_meta = wrapper_meta
        return self

    # this property is needed for pyjackson to serialize model, it is coupled with __init__
    @property
    def artifact(self) -> 'ArtifactCollection':
        """
        :return: persisted artifacts if any
        """
        return self._persisted_artifacts

    @property
    def artifact_any(self) -> 'ArtifactCollection':
        """
        :return: artifacts in any state (persisted or not)
        """
        arts = [a for a in [self._persisted_artifacts, self._unpersisted_artifacts] if a is not None]
        return CompositeArtifactCollection(arts) if len(arts) != 1 else arts[0]

    @property
    def artifact_req_persisted(self) -> 'ArtifactCollection':
        """
        Similar to `artifact` but checks that no unpersisted artifacts are left

        :return: persisted artifacts if any
        """
        if self._unpersisted_artifacts is not None:
            raise ValueError('Model has unpersisted artifacts')
        return self._persisted_artifacts

    def attach_artifact(self, artifact: 'ArtifactCollection'):
        """
        :param artifact: artifacts to attach to model in an unpersisted state
        """
        if self._unpersisted_artifacts is not None:
            self._unpersisted_artifacts += artifact
        else:
            self._unpersisted_artifacts = artifact

    def persist_artifacts(self, persister: Callable[['ArtifactCollection'], 'ArtifactCollection']):
        """
        Model artifacts persisting workflow

        :param persister: external object which stores model artifacts
        """
        artifact = self._persisted_artifacts

        if self._unpersisted_artifacts is None:
            if artifact is None:
                raise ValueError('Model has no artifacts')
        else:
            if artifact is None:
                artifact = self._unpersisted_artifacts
            else:
                artifact += self._unpersisted_artifacts

        self._persisted_artifacts = persister(artifact)
        self._unpersisted_artifacts = None

    def without_artifacts(self) -> 'Model':
        """
        :return: copy of the model with no artifacts attached
        """
        no_artifacts = copy(self)
        no_artifacts._persisted_artifacts = None
        no_artifacts._unpersisted_artifacts = None
        return no_artifacts

    @classmethod
    def create(cls, model_object, input_data, model_name: str = None,
               params: Dict[str, Any] = None, description: str = None,
               additional_artifacts: ArtifactCollection = None, additional_requirements: AnyRequirements = None,
               custom_wrapper: ModelWrapper = None, custom_artifact: ArtifactCollection = None,
               custom_requirements: AnyRequirements = None) -> 'Model':
        """
        Creates Model instance from arbitrary model objects and sample of input data

        :param model_object: The model object to analyze.
        :param input_data: Input data sample to determine structure of inputs and outputs for given model object.
        :param model_name: The model name.
        :param params: dict with arbitrary parameters. Must be json-serializable
        :param description: text description of this model
        :param additional_artifacts: Additional artifact.
        :param additional_requirements: Additional requirements.
        :param custom_wrapper: Custom model wrapper.
        :param custom_artifact: Custom artifact collection to replace all other.
        :param custom_requirements: Custom requirements to replace all other.
        :returns: :py:class:`Model`
        """
        wrapper: ModelWrapper = custom_wrapper or ModelAnalyzer.analyze(model_object, input_data=input_data)
        name = model_name or _generate_model_name(wrapper)

        artifact = custom_artifact or WrapperArtifactCollection(wrapper)
        if additional_artifacts is not None:
            artifact += additional_artifacts

        if custom_requirements is not None:
            requirements = resolve_requirements(custom_requirements)
        else:
            requirements = wrapper.requirements

        if additional_requirements is not None:
            requirements += additional_requirements

        requirements = RequirementAnalyzer.analyze(requirements)
        params = params or {}
        params[cls.PYTHON_VERSION] = params.get(cls.PYTHON_VERSION, get_python_version())
        model = Model(name, wrapper, None, requirements, params, description)
        model._unpersisted_artifacts = artifact
        return model

    @property
    @_with_meta
    def task(self):
        t = self._meta.get_task_by_id(self.task_id)
        if t is None:
            raise errors.NonExistingTaskError(self.task_id)
        return t.bind_artifact_repo(self._art)

    @task.setter
    def task(self, task: Task):
        if not isinstance(task, Task):
            raise ValueError('{} is not Task'.format(task))
        self.task_id = task.id

<<<<<<< HEAD
    def as_pipeline(self, method_name=None) -> 'Pipeline':
        # TODO docs
        method_name = self.wrapper.resolve_method(method_name)
        method = self.wrapper.methods[method_name]
        pipeline = Pipeline(f'{self.name}.{method_name}',
                            [], method[1], method[2], task_id=self.task_id).append(self, method_name)
        return pipeline
=======
    def bind_meta_repo(self, repo: 'ebonite.repository.MetadataRepository'):
        super(Model, self).bind_meta_repo(repo)
        for image in self._images.values():
            image.bind_meta_repo(repo)
        return self

    @_with_meta
    def add_image(self, image: 'Image'):
        """
        Add image for model and save it to meta repo

        :param image: image to add
        """
        if image.model_id is not None and image.model_id != self.id:
            raise errors.MetadataError('Image is already in model {}. Delete it first'.format(image.model_id))

        image.model_id = self.id
        self._meta.save_image(image)
        self._images.add(image)
>>>>>>> 4a6399ae

    def __getattr__(self, item: str):
        if item.startswith('__') and item.endswith('__') and item != '__call__':
            # no special dunder attributes
            raise AttributeError()
        return _WrapperMethodAccessor(self, item)


def _generate_model_name(wrapper: ModelWrapper):
    """
    Generates name for Model instance

    :param wrapper: model wrapper
    :return: str
    """
    now = datetime.datetime.now()
    return '{}_model_{}'.format(wrapper.type, now.strftime('%Y%m%d_%H_%M_%S'))


class PipelineStep(EboniteParams):
    # TODO docs
    def __init__(self, model_name: str, method_name: str):
        # TODO we use model name because it doesnt require saving model and task always have unique model names
        self.model_name = model_name
        self.method_name = method_name


@make_string('id', 'name')
class Pipeline(EboniteObject):
    # TODO docs
    def __init__(self, name: str,
                 steps: List[PipelineStep],
                 input_data: DatasetType,
                 output_data: DatasetType,
                 id: int = None,
                 author: str = None, creation_date: datetime.datetime = None,
                 task_id: int = None):
        super().__init__(id, name, author, creation_date)
        self.output_data = output_data
        self.input_data = input_data
        self.task_id = task_id
        self.steps = steps
        # TODO not using direct fk to models as it is pain
        self.models: Dict[str, Model] = {}

    @property
    @_with_meta
    def task(self):
        t = self._meta.get_task_by_id(self.task_id)
        if t is None:
            raise errors.NonExistingTaskError(self.task_id)
        return t

    @task.setter
    def task(self, task: Task):
        if not isinstance(task, Task):
            raise ValueError('{} is not Task'.format(task))
        self.task_id = task.id

    @_with_meta
    def load(self):
        task = self.task
        for step in self.steps:
            model = task.models(step.model_name)
            self.models[model.name] = model

    def run(self, data):
        # TODO docs
        for step in self.steps:
            model = self.models[step.model_name]
            data = model.wrapper.call_method(step.method_name, data)
        return data

    def append(self, model: Union[Model, _WrapperMethodAccessor], method_name: str = None):
        # TODO docs
        # TODO datatype validaiton
        if isinstance(model, _WrapperMethodAccessor):
            method_name = model.method_name
            model = model.model
        method_name = model.wrapper.resolve_method(method_name)

        self.steps.append(PipelineStep(model.name, method_name))
        self.models[model.name] = model
        self.output_data = model.wrapper.methods[method_name][2]  # TODO change it to namedtuple
        return self


@type_field('type')
class Buildable(EboniteParams, WithMetadataRepository):
    @abstractmethod
    def get_provider(self):
        pass  # pragma: no cover


@make_string('id', 'name')
class Image(EboniteObject):
    @type_field('type')
    class Params(Comparable):
        pass

    def __init__(self, name: str, source: Buildable, id: int = None,
                 params: Params = None,
                 author: str = None, creation_date: datetime.datetime = None,
                 task_id: int = None):
        super().__init__(id, name, author, creation_date)
        self.task_id = task_id
        self.source = source
        self.params = params

    @property
    @_with_meta
<<<<<<< HEAD
    def task(self):
        t = self._meta.get_task_by_id(self.task_id)
        if t is None:
            raise errors.NonExistingTaskError(self.task_id)
        return t
=======
    def model(self) -> Model:
        m = self._meta.get_model_by_id(self.model_id)
        if m is None:
            raise errors.NonExistingModelError(self.model_id)
        return m.bind_artifact_repo(self._art)
>>>>>>> 4a6399ae

    @task.setter
    def task(self, task: Task):
        if not isinstance(task, Task):
            raise ValueError('{} is not Task'.format(task))
        self.task_id = task.id

    def bind_meta_repo(self, repo: 'ebonite.repository.MetadataRepository'):
        super(Image, self).bind_meta_repo(repo)
        self.source.bind_meta_repo(repo)


class RuntimeEnvironment(EboniteObject):
    @type_field('type')
    class Params(Comparable):
        default_runner = None

        def get_runner(self):
            """
            :return: Runner for this environment
            """
            return self.default_runner

        @abstractmethod
        def get_builder(self, name: str, buildable: Buildable, **kwargs):
            """
            :return: builder for this environment
            """

        @abstractmethod
        def remove_image(self, image: Image):
            """
            Removes existing image
            """

    def __init__(self, name: str, id: int = None, params: Params = None,
                 author: str = None, creation_date: datetime.datetime = None):
        super().__init__(id, name, author, creation_date)
        self.params = params


def _with_auto_runner(method):
    """
       Decorator for methods to check that object is binded to runner

       :param method: method to apply decorator
       :return: decorated method
       """

    @wraps(method)
    def inner(self: 'RuntimeInstance', *args, **kwargs):
        if not self.has_runner:
            if not self.has_meta_repo:
                raise ValueError(f'{self} has no binded runner')
            self.bind_runner(self.environment.params.get_runner())
        return method(self, *args, **kwargs)

    return inner


class RuntimeInstance(EboniteObject):
    runner = None

    @type_field('type')
    class Params(Comparable):
        pass

    def __init__(self, name: str, id: int = None,
                 image_id: int = None, environment_id: int = None, params: Params = None,
                 author: str = None, creation_date: datetime.datetime = None):
        super().__init__(id, name, author, creation_date)
        self.image_id = image_id
        self.environment_id = environment_id
        self.params = params

    @property
    @_with_meta
    def image(self) -> Image:
        i = self._meta.get_image_by_id(self.image_id)
        if i is None:
            raise errors.NonExistingImageError(self.image_id)
        return i.bind_artifact_repo(self._art)

    @image.setter
    def image(self, image: Image):
        if not isinstance(image, Image):
            raise ValueError(f'{image} is not Image')
        self.image_id = image.id

    @property
    @_with_meta
    def environment(self) -> RuntimeEnvironment:  # TODO caching
        e = self._meta.get_environment_by_id(self.environment_id)
        if e is None:
            raise errors.NonExistingEnvironmentError(self.environment_id)
        return e.bind_artifact_repo(self._art)

    @environment.setter
    def environment(self, environment: RuntimeEnvironment):
        if not isinstance(environment, RuntimeEnvironment):
            raise ValueError(f'{environment} is not RuntimeEnvironment')
        self.environment_id = environment.id

    def bind_runner(self, runner):
        self.runner = runner
        return self

    def unbind_runner(self):
        del self.runner

    @property
    def has_runner(self):
        return self.runner is not None

    @_with_auto_runner
    def run(self, **runner_kwargs) -> 'RuntimeInstance':
        self.runner.run(self.params, self.image.params, self.environment.params, **runner_kwargs)
        return self

    @_with_auto_runner
    def logs(self, **kwargs):
        """

        :param kwargs: parameters for runner `logs` method
        :yields: str logs from running instance
        """
        yield from self.runner.logs(self.params, self.environment.params, **kwargs)

    @_with_auto_runner
    def is_running(self, **kwargs) -> bool:
        """
        Checks whether instance is running

        :param kwargs: params for runner `is_running` method
        :return: "is running" flag
        """
        if not self.has_meta_repo:
            return False  # TODO separate repo logic from runner logic and remove this check
        return self.runner.is_running(self.params, self.environment.params, **kwargs)<|MERGE_RESOLUTION|>--- conflicted
+++ resolved
@@ -652,7 +652,6 @@
             raise ValueError('{} is not Task'.format(task))
         self.task_id = task.id
 
-<<<<<<< HEAD
     def as_pipeline(self, method_name=None) -> 'Pipeline':
         # TODO docs
         method_name = self.wrapper.resolve_method(method_name)
@@ -660,27 +659,6 @@
         pipeline = Pipeline(f'{self.name}.{method_name}',
                             [], method[1], method[2], task_id=self.task_id).append(self, method_name)
         return pipeline
-=======
-    def bind_meta_repo(self, repo: 'ebonite.repository.MetadataRepository'):
-        super(Model, self).bind_meta_repo(repo)
-        for image in self._images.values():
-            image.bind_meta_repo(repo)
-        return self
-
-    @_with_meta
-    def add_image(self, image: 'Image'):
-        """
-        Add image for model and save it to meta repo
-
-        :param image: image to add
-        """
-        if image.model_id is not None and image.model_id != self.id:
-            raise errors.MetadataError('Image is already in model {}. Delete it first'.format(image.model_id))
-
-        image.model_id = self.id
-        self._meta.save_image(image)
-        self._images.add(image)
->>>>>>> 4a6399ae
 
     def __getattr__(self, item: str):
         if item.startswith('__') and item.endswith('__') and item != '__call__':
@@ -792,19 +770,11 @@
 
     @property
     @_with_meta
-<<<<<<< HEAD
     def task(self):
         t = self._meta.get_task_by_id(self.task_id)
         if t is None:
             raise errors.NonExistingTaskError(self.task_id)
-        return t
-=======
-    def model(self) -> Model:
-        m = self._meta.get_model_by_id(self.model_id)
-        if m is None:
-            raise errors.NonExistingModelError(self.model_id)
-        return m.bind_artifact_repo(self._art)
->>>>>>> 4a6399ae
+        return t.bind_artifact_repo(self._art)
 
     @task.setter
     def task(self, task: Task):
