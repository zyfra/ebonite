--- conflicted
+++ resolved
@@ -1,11 +1,7 @@
 import logging
 import os
 import tempfile
-<<<<<<< HEAD
-from typing import Dict
-=======
 from typing import Dict, List
->>>>>>> 4a6399ae
 
 from docker import errors
 from jinja2 import Environment, FileSystemLoader
@@ -13,11 +9,8 @@
 from ebonite.build.builder.base import PythonBuilder, ebonite_from_pip
 from ebonite.build.docker import DockerImage, RemoteDockerRegistry, create_docker_client, login_to_registry
 from ebonite.core.objects import Image
-<<<<<<< HEAD
 from ebonite.core.objects.core import Buildable
-=======
 from ebonite.core.objects.requirements import UnixPackageRequirement
->>>>>>> 4a6399ae
 from ebonite.utils.log import logger
 from ebonite.utils.module import get_python_version
 
@@ -57,24 +50,14 @@
         super().__init__(buildable)
         self.params = params
         self.force_overwrite = force_overwrite
-
-<<<<<<< HEAD
-        kwargs.update(self.provider.get_options())
-
         self.prebuild_hook = kwargs.get('prebuild_hook', None)
 
-        kwargs = {k: v for k, v in kwargs.items() if k in
-                  {'base_image', 'python_version', 'templates_dir', 'run_cmd'}}
-        kwargs['python_version'] = kwargs.get('python_version', self.provider.get_python_version())
-        self.dockerfile_gen = _DockerfileGenerator(**kwargs)
-=======
-        options = {'python_version': provider.get_python_version()}
-        options.update(provider.get_options())
+        options = {'python_version': buildable.provider.get_python_version()}
+        options.update(buildable.provider.get_options())
         options.update(kwargs)
         options = {k: v for k, v in options.items() if k in
                    {'base_image', 'python_version', 'templates_dir', 'run_cmd', 'package_install_cmd'}}
         self.dockerfile_gen = _DockerfileGenerator(**options)
->>>>>>> 4a6399ae
 
     def build(self) -> Image:
         with tempfile.TemporaryDirectory(prefix='ebonite_build_') as tempdir:
