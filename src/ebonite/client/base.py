--- conflicted
+++ resolved
@@ -5,14 +5,11 @@
 from pyjackson import read, write
 from pyjackson.utils import resolve_subtype
 
-<<<<<<< HEAD
+from ebonite.core.errors import ExistingImageError, ExistingInstanceError, ExistingModelError
+from ebonite.core.objects import Image, Model, Pipeline, RuntimeEnvironment, RuntimeInstance, Task
 from ebonite.core.errors import ExistingModelError
 from ebonite.core.objects import Image, Model, RuntimeEnvironment, RuntimeInstance, Task
 from ebonite.core.objects.dataset_source import InMemoryDataset
-=======
-from ebonite.core.errors import ExistingImageError, ExistingInstanceError, ExistingModelError
-from ebonite.core.objects import Image, Model, Pipeline, RuntimeEnvironment, RuntimeInstance, Task
->>>>>>> 49a0847f
 from ebonite.repository.artifact import ArtifactRepository
 from ebonite.repository.artifact.inmemory import InMemoryArtifactRepository
 from ebonite.repository.artifact.local import LocalArtifactRepository
@@ -420,15 +417,6 @@
             self.default_env = self.push_environment(self.default_env)
         return self.default_env
 
-<<<<<<< HEAD
-    def create_dataset(self, data, target=None):
-        # TODO persisting to art repo?
-        return InMemoryDataset.from_object(data, target)
-
-    def create_metric(self, metric_obj):
-        from ebonite.core.analyzer.metric import MetricAnalyzer
-        return MetricAnalyzer.analyze(metric_obj)
-=======
     def delete_environment(self, environment: RuntimeEnvironment, *, cascade=False):
         """
         Deletes environment from metadata repository and(if required) stops associated instances
@@ -442,4 +430,11 @@
             for instance in instances:
                 self.stop_instance(instance)
         self.meta_repo.delete_environment(environment)
->>>>>>> 49a0847f
+
+    def create_dataset(self, data, target=None):
+        # TODO persisting to art repo?
+        return InMemoryDataset.from_object(data, target)
+
+    def create_metric(self, metric_obj):
+        from ebonite.core.analyzer.metric import MetricAnalyzer
+        return MetricAnalyzer.analyze(metric_obj)