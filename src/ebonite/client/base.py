--- conflicted
+++ resolved
@@ -7,13 +7,8 @@
 
 from ebonite.core.errors import ExistingImageError, ExistingInstanceError
 from ebonite.core.objects import Image, Model, Pipeline, RuntimeEnvironment, RuntimeInstance, Task
-<<<<<<< HEAD
-from ebonite.core.errors import ExistingModelError
-from ebonite.core.objects import Image, Model, RuntimeEnvironment, RuntimeInstance, Task
+from ebonite.core.objects.core import EboniteObject, Project
 from ebonite.core.objects.dataset_source import InMemoryDataset
-=======
-from ebonite.core.objects.core import EboniteObject, Project
->>>>>>> 2fff7b27
 from ebonite.repository.artifact import ArtifactRepository
 from ebonite.repository.artifact.inmemory import InMemoryArtifactRepository
 from ebonite.repository.artifact.local import LocalArtifactRepository
@@ -552,12 +547,11 @@
         :param cascade: Whether should environment be deleted with all associated instances
         :return: Nothing
         """
-<<<<<<< HEAD
-        if cascade:
-            instances = self.meta_repo.get_instances(image=None, environment=environment)
-            for instance in instances:
-                self.stop_instance(instance)
-        self.meta_repo.delete_environment(environment)
+        return environment.delete(meta_only, cascade)
+
+    #  ########## AUTOGEN ENVIRONMENT END #
+
+    #  ########## AUTOGEN END #
 
     def create_dataset(self, data, target=None):
         # TODO persisting to art repo?
@@ -565,11 +559,4 @@
 
     def create_metric(self, metric_obj):
         from ebonite.core.analyzer.metric import MetricAnalyzer
-        return MetricAnalyzer.analyze(metric_obj)
-=======
-        return environment.delete(meta_only, cascade)
-
-    #  ########## AUTOGEN ENVIRONMENT END #
-
-    #  ########## AUTOGEN END #
->>>>>>> 2fff7b27
+        return MetricAnalyzer.analyze(metric_obj)