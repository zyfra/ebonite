--- conflicted
+++ resolved
@@ -1,8 +1,5 @@
 import os
-<<<<<<< HEAD
-=======
 
->>>>>>> 64d37f0a
 from ebonite import Ebonite
 from ebonite.runtime.helpers import run_model_server
 
